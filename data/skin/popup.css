--- conflicted
+++ resolved
@@ -215,20 +215,11 @@
   margin-right: 16px;
 }
 
-<<<<<<< HEAD
 #notracking{
-=======
-.noTracker{
->>>>>>> b22b5355
   text-align: center;
   color: #f9f9f9;
   background: #555;
   height: 20px;
   font-size: 14px;
   font-weight: bold;
-<<<<<<< HEAD
-=======
-  margin: 10px;
-  color: #222;
->>>>>>> b22b5355
 }