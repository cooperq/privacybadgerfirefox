*.swp
.DS_Store
addon-sdk-*
*.xpi
<<<<<<< HEAD
*~
=======
**packages
>>>>>>> 19b4c2ec
<|MERGE_RESOLUTION|>--- conflicted
+++ resolved
@@ -2,8 +2,5 @@
 .DS_Store
 addon-sdk-*
 *.xpi
-<<<<<<< HEAD
 *~
-=======
-**packages
->>>>>>> 19b4c2ec
+**packages