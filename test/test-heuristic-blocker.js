--- conflicted
+++ resolved
@@ -27,17 +27,6 @@
     URI: newURI("http://localhost/")
   };
 
-<<<<<<< HEAD
-  let cookies = {test:"foo", privacy:"badger"};
-  assert.ok(heuristicBlocker.hasTracking(channel,channelInfo,cookies), 
-            "blocks high entropy cookies");
-
-  let cookies = {test:"1", test2:"2", test3:"3"};
-  assert.ok(heuristicBlocker.hasTracking(channel,channelInfo,cookies),
-           "blocks multiple low entropy cookies");
-
-  let cookies = {dnt:"1"};
-=======
   let cookies = { test:"foo", privacy:"badger" };
   assert.ok(heuristicBlocker.hasTracking(channel,channelInfo,cookies),
             "blocks high entropy cookies");
@@ -47,7 +36,6 @@
            "blocks multiple low entropy cookies");
 
   let cookies = { dnt:"1" };
->>>>>>> 19b4c2ec
   assert.ok(!heuristicBlocker.hasTracking(channel,channelInfo,cookies),
            "does not block < gMaxCookieEntropy bits of low entropy cookies");
 };
