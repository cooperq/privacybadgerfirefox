// Privacy Badger user interface controller.

/* This Source Code Form is subject to the terms of the Mozilla Public
 * License, v. 2.0. If a copy of the MPL was not distributed with this
 * file, You can obtain one at http://mozilla.org/MPL/2.0/. */
//jshint moz:true
//jshint node:true
"use strict";

const panel = require("sdk/panel");
const BROWSERURL = "chrome://browser/content/browser.xul";
const userStorage = require("./userStorage");
const utils = require("./utils");
const { Cc, Ci, Cu } = require("chrome");
const { on, once, off, emit } = require('sdk/event/core');
const main = require('./main');
const tabs = require("sdk/tabs");
const { getMostRecentBrowserWindow } = require("sdk/window/utils");
const { id: addonID, data } = require("sdk/self");
const contentPolicy = require('./contentPolicy');

const xulapp = require("sdk/system/xul-app");
const usingAustralis = xulapp.satisfiesVersion(">=29");
if (usingAustralis) {
  var { ToggleButton } = require("sdk/ui/button/toggle");
} else {
  const {
    Widget
  } = require("sdk/widget");
}
exports.usingAustralis = usingAustralis;

// Panel communicates with the content script (popup.js) using the port APIs.
// This is where the user toggles settings.
var pbPanel = panel.Panel({
  contentURL: data.url("popup.html"),
  contentScriptFile: [data.url("jquery-ui/js/jquery-1.10.2.js"),
                      data.url("jquery-ui/js/jquery-ui.min.js"),
<<<<<<< HEAD
=======
                      data.url("vex/vex.js"),
>>>>>>> 7915cc2d
                      data.url("tld.js"),
                      data.url("popup.js")],
  width: 385,
  height: 550,
  onShow: emitRefresh,
  onHide: function() {
    handleNewSettings(changedSettings);
    changedSettings = {};
    if (usingAustralis) {
      // Need to manually "un-toggle" the ToggleButton :/
      button.state('window', {checked: false});
    }
  }
});

// Refresh the panel
function emitRefresh() {
  if (userStorage.isDisabledSite(tabs.activeTab.url, tabs.activeTab)) {
    pbPanel.port.emit("show-inactive");
    return;
  }
  let settings = getCurrentSettings();
  console.log("Showing panel with settings: "+JSON.stringify(settings));
  pbPanel.port.emit("show-trackers", settings);
}

// Called whenever user toggles a setting
pbPanel.port.on("update", function(data) {
  handleUpdate(data);
});
// Called when user setting is undone
pbPanel.port.on("reset", function(origin) {
  changedSettings[origin] = "reset";
  let originalState = contentPolicy.Policy.getOriginalState(origin);
});
// Activate PB on the current page
pbPanel.port.on("activateSite", function() {
  let currentTab = tabs.activeTab;
  userStorage.removeFromDisabledSites(currentTab.url, currentTab);
  let topContentWindow = utils.getMostRecentContentWindow();
  if (!topContentWindow) { return; }
  settingsMap.set(topContentWindow, {cleared: true});
  tabs.activeTab.reload();
  emitRefresh();
});
pbPanel.port.on("openOptions", function(){
  tab = tabs.open(data.url("options.html")); 
  tab.activate();
});
// Deactivate PB on the current page
pbPanel.port.on("deactivateSite", function() {
  let currentTab = tabs.activeTab;
  userStorage.addToDisabledSites(currentTab.url, currentTab);
  let topContentWindow = utils.getMostRecentContentWindow();
  if (!topContentWindow) { return; }
  settingsMap.set(topContentWindow, {cleared: true});
  tabs.activeTab.reload();
  emitRefresh();
});
// Unblock everything
pbPanel.port.on("unblockAll", function() {
  main.emptyData();
  clearSettings();
  utils.reloadCurrentTab();
  emitRefresh();
});
// Close the panel
pbPanel.port.on("hidePanel", function() {
  pbPanel.hide();
});

// Begin hack to attach the panel to the ToggleButton in 29
const buttonPrefix =
  'button--' + addonID.toLowerCase().replace(/[^a-z0-9-_]/g, '');

const toWidgetID = id => buttonPrefix + '-' + id;

const nodeFor = ({id}) =>
  getMostRecentBrowserWindow().document.getElementById(toWidgetID(id));
// end hack

// This is the little button in the addons bar that opens the panel on click.
let button;
if (usingAustralis) {
  button = ToggleButton({
    id: "pb-button",
    label: "Privacy Badger",
    icon: {
      "16": data.url("icons/badger-16.png"),
      "32": data.url("icons/badger-32.png"),
      "64": data.url("icons/badger-64.png")
    },
    onChange: function(state) {
      if (state.checked) {
        // in FF29 will show a warning about using the 2nd argument,
        // but only in dev mode
        pbPanel.show({ position: button }, nodeFor(button));
      }
    }
  });
} else {
  button = Widget({
    id: "pb-button",
    label: "Privacy Badger",
    contentURL: data.url("icons/badger-64.png"),
    panel: pbPanel
  });
}

exports.pbPanel = pbPanel;
exports.pbButton = button;

/**
 * Update tab's action badge with current count based on channel
 */
function updateCountForChannel(channel, aWin) {
  if(!channel) { return {}; }

  if(arguments.length < 2) {
    aWin = utils.getTopWindowForChannel(channel);
  }

  if(!aWin) { return {}; }

  if(contentPolicy.Policy.isDisabledRequest(channel, aWin)) {
    return;
  }

  var settings = getSettingsForWindow(aWin);
  var numBlocked = 0;
  for (var origin in settings){
    let action = settings[origin];
    if (action != "notracking") {
      numBlocked++;
    }
  }
  var badgeText = numBlocked + "";
  var badgeColor = "#FF0000";
  if(numBlocked == 0){
    badgeColor = "#00FF00";
  }
<<<<<<< HEAD
  let tab = utils.getTabForChannel(channel, aWin);
  if(xulapp.satisfiesVersion(">=36") && tab) {
=======
  if(xulapp.satisfiesVersion(">=36")) {
    let tab = utils.getTabForChannel(channel, aWin);
    if(!tab){ return; }
>>>>>>> 7915cc2d
    // Note that you must set both properties simultaneously, otherwise
    // the one you don't set will get overwritten with the default value
    button.state(tab, {badge: badgeText, badgeColor: badgeColor});
  } 
}
exports.updateCountForChannel = updateCountForChannel;

/**
 * Retrieve and update block settings based on user interactions.
 *
 *  getCurrentSettings - returns a "dictionary" with the third-party tracking
 *  origins as keys and one of the following as values:
 *    * block: origin has been blocked by heuristic
 *    * userblock: origin has been blocked by user
 *    * cookieblock: origin is cookie-blocked by heuristics
 *    * usernoaction: origin has been whitelisted by user
 *    * usercookieblock: origin is cookie-blocked by user
 *    * noaction: none of the above
 *
 *  handleNewSettings - takes as input ONLY the settings that were changed
 *  after the user interacted with the popup, based on the "userset"
 *  attribute. updates Storage accordingly.
 *
 *  handleUpdate - stores the changed setting in a temporary object.
 *
 */

// origin-action keypairs
let changedSettings = {};

// Special key "cleared" in settings marks that a page needs to be reloaded
// before its settings are shown correctly
function clearSettings() {
  tempUnblockMap.clear();
  settingsMap.clear();
  var allWindows = utils.getAllWindows();
  console.log("ALL WINDOWS", allWindows);
  allWindows.forEach(function(element, index, array) {
    settingsMap.set(element, {cleared: true});
  });
}

function getCurrentSettings() {
  let topContentWindow = utils.getMostRecentContentWindow();
  console.log("LOCATION topContentWindow", topContentWindow.location.href);
  if (!topContentWindow) { return {}; }
  return settingsMap.get(topContentWindow) || {};
}

function getSettingsForWindow(aWin) {
  if(!aWin) { return {}; }
  return settingsMap.get(aWin) || {};
}
exports.getSettingsForWindow = getSettingsForWindow;

function handleUpdate(data) {
  changedSettings[data.origin] = data.action;
}

function handleNewSettings(settings) {
  if (Object.keys(settings).length === 0) { return false; }
  console.log("handling new settings", JSON.stringify(settings));
  for (let origin in settings) {
    switch (settings[origin]) {
      case "reset":
        let topContentWindow = utils.getMostRecentContentWindow();
        userStorage.resetOrigin(origin, topContentWindow);
        break;
      case "block":
        userStorage.add("red", origin);
        break;
      case "cookieblock":
        userStorage.add("yellow", origin);
        break;
      case "noaction":
        userStorage.add("green", origin);
    }
  }
  utils.reloadCurrentTab();
  return true;
}

/**
 * settingsMap implementation. This object keeps track of which allow/block
 * settings were applied to each window.
 */
let settingsMap = new WeakMap();

/**
 * tempUnlockMap keeps track of temporary unblocks due to social media widget clicks
 * (should eventually refactor into a property of settingsMap)
 */
let tempUnblockMap = new WeakMap();

/**
 * tabWorkers keeps track of the workers for open tabs, so we can send messages
 * to their content scripts when blocking happens.
 */
let tabWorkers = new WeakMap();

/**
 * Register our event listener to update Settings. Events are emitted
 * in the form emit(target, type, msg, nsIDOMWindow, origin),
 * where origin is the cookie origin and nsIDOMWindow is the parent origin.
 */
on(settingsMap, "update-settings", updateSettingsListener);

/**
 * Ways for settingsMap value to get updated for a domwin:
 *   third party cookie is set = noaction
 *   third party cookie on preloads list is heuristic-blacklisted: cookieblock
 *   third party cookie is heuristics-blacklisted = block
 *   user sets green on third party cookie = usernoaction
 *   user sets yellow on third party cookie = usercookieblock
 *   user sets red on third party cookie = userblock
 *
 *   @param {string} msg
 *   @param {nsIDOMWindow} aWin
 *   @param {string} aOrigin
 *   @return {null}
 */
function updateSettingsListener(msg, aWin, aOrigin) {
  if (!aWin) {
    console.log("Can't update request without a window");
    return;
  } else if (!aOrigin) {
    console.log("Missing origin for cookie");
    return;
  }

  aWin = aWin.top;
  var setting = settingsMap.get(aWin) || {};
  setting[aOrigin] = msg;

  settingsMap.set(aWin, setting);
  //console.log("settingsMap: ", aWin.location.href, JSON.stringify(settingsMap.get(aWin)));

  notifyContentScript(msg, aWin, aOrigin);
}

/**
 * Notify the tab's content script so that it can replace social widgets,
 * if applicable.
 */
function notifyContentScript(msg, aWin, aOrigin) {
  if (msg == "block" || msg == "userblock") {
    let tabWorker = tabWorkers.get(aWin);
    if (tabWorker && tabWorker.tab) {
      tabWorker.port.emit("replaceSocialWidget", aOrigin);
    }
  }
}

/**
 * Used on location change.
 *
 * @param {nsIDOMWindow} aWin
 */
exports.clearSettingsMap = function(aWin) {
  if (!aWin) { return; }
  settingsMap.delete(aWin);
};

/**
 * Handle options page
 */
var pageMod = require("page-mod");
pageMod.PageMod({
  include: data.url("options.html"),
  contentScriptFile: [data.url("jquery-ui/js/jquery-1.10.2.js"),
                      data.url("jquery-ui/js/jquery-ui.min.js"),
                      data.url("options.js")],
  contentStyleFile: [data.url("jquery-ui/css/smoothness/jquery-ui.theme.css"),
                     data.url("skin/popup.css"),
                     data.url("skin/toggle-switch.css")],
  onAttach: function(worker){
    worker.port.on('updateOption', function(blob){
      alert('blob');
    });
  }
    
});

//on(settingsMap, "clear-settings", clearSettingsListener);

exports.settingsMap = settingsMap;
exports.tempUnblockMap = tempUnblockMap;
exports.tabWorkers = tabWorkers;<|MERGE_RESOLUTION|>--- conflicted
+++ resolved
@@ -36,10 +36,6 @@
   contentURL: data.url("popup.html"),
   contentScriptFile: [data.url("jquery-ui/js/jquery-1.10.2.js"),
                       data.url("jquery-ui/js/jquery-ui.min.js"),
-<<<<<<< HEAD
-=======
-                      data.url("vex/vex.js"),
->>>>>>> 7915cc2d
                       data.url("tld.js"),
                       data.url("popup.js")],
   width: 385,
@@ -181,14 +177,8 @@
   if(numBlocked == 0){
     badgeColor = "#00FF00";
   }
-<<<<<<< HEAD
   let tab = utils.getTabForChannel(channel, aWin);
   if(xulapp.satisfiesVersion(">=36") && tab) {
-=======
-  if(xulapp.satisfiesVersion(">=36")) {
-    let tab = utils.getTabForChannel(channel, aWin);
-    if(!tab){ return; }
->>>>>>> 7915cc2d
     // Note that you must set both properties simultaneously, otherwise
     // the one you don't set will get overwritten with the default value
     button.state(tab, {badge: badgeText, badgeColor: badgeColor});
