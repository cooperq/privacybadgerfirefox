--- conflicted
+++ resolved
@@ -349,11 +349,7 @@
       if (!(value.toLowerCase() in gLowEntropyCookieValues)) {
         return true;
       } else {
-<<<<<<< HEAD
-        entropyForOrigin += gLowEntropyCookieValues[value.toLowerCase()]
-=======
         entropyForOrigin += gLowEntropyCookieValues[value.toLowerCase()];
->>>>>>> 19b4c2ec
         if (entropyForOrigin > gMaxCookieEntropy) {
           return true;
         }
