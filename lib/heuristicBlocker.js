// Keeps track of heuristics for blocking domains

"use strict";

const { Cc, Ci } = require("chrome");
const { newURI } = require('sdk/url/utils');
const { storage } = require("sdk/simple-storage");
const utils = require("./utils");
const cookieUtils  = require("./cookieUtils");
const { on, once, off, emit } = require('sdk/event/core');
const { Policy } = require("./contentPolicy");
const { settingsMap } = require("./ui");

/**
 * originFrequency: A map of third party domains to the set of first party
 * domains where they have been observed making requests.
 *
 * setCookieFrequency: A map of third party domains to the set of first party
 * domains where they have been observed setting cookies.
 *
 * blockedOrigins: The set of domains that are blocked from making third party
 * requests due to the heuristic.
 */
const stored = [ "originFrequency",
                 "setCookieFrequency",
                 "blockedOrigins" ];

// Initialize/cleanup persistent storage
exports.init = function () {
  stored.forEach(function(store) {
    if (!storage[store]) storage[store] = {};
  });
};
exports.clear = function () {
  // unclobber cookies for all in blockedOrigins because they may have been
  // clobbered
  for (let host in storage.blockedOrigins) {
    if (storage.blockedOrigins.hasOwnProperty(host)) {
      cookieUtils.unclobberCookie(host);
    }
  }
  stored.forEach(function(store) {
    delete storage[store];
  });
};
exports.empty = function () {
  for (let host in storage.blockedOrigins) {
    if (storage.blockedOrigins.hasOwnProperty(host)) {
      cookieUtils.unclobberCookie(host);
    }
  }
  stored.forEach(function(store) {
    storage[store] = {};
  });
};

// Threshold of 1st party origins tracked by a 3rd party to trigger blocking
const gPrevalenceThreshold = 3;

 // The maximum amount of information for all cookies for a given domain, in bits
const gMaxCookieEntropy = 8;

// This maps cookies to a rough estimate of how many bits of 
// identifying info we might be letting past by allowing them.
// We need something better than this eventually!
// map to lower case before using
const gLowEntropyCookieValues = {
  "":3,
  "nodata":3,
  "no_data":3,
  "yes":3,
  "no":3,
  "true":3,
  "false":3,
  "opt-out":3,
  "optout":3,
  "opt_out":3,
  "0":4,
  "1":4,
  "2":4,
  "3":4,
  "4":4,
  "5":4,
  "6":4,
  "7":4,
  "8":4,
  "9":4,
  // ISO 639-1 language codes
  "aa":8,
  "ab":8,
  "ae":8,
  "af":8,
  "ak":8,
  "am":8,
  "an":8,
  "ar":8,
  "as":8,
  "av":8,
  "ay":8,
  "az":8,
  "ba":8,
  "be":8,
  "bg":8,
  "bh":8,
  "bi":8,
  "bm":8,
  "bn":8,
  "bo":8,
  "br":8,
  "bs":8,
  "by":8,
  "ca":8,
  "ce":8,
  "ch":8,
  "co":8,
  "cr":8,
  "cs":8,
  "cu":8,
  "cv":8,
  "cy":8,
  "da":8,
  "de":8,
  "dv":8,
  "dz":8,
  "ee":8,
  "el":8,
  "en":8,
  "eo":8,
  "es":8,
  "et":8,
  "eu":8,
  "fa":8,
  "ff":8,
  "fi":8,
  "fj":8,
  "fo":8,
  "fr":8,
  "fy":8,
  "ga":8,
  "gd":8,
  "gl":8,
  "gn":8,
  "gu":8,
  "gv":8,
  "ha":8,
  "he":8,
  "hi":8,
  "ho":8,
  "hr":8,
  "ht":8,
  "hu":8,
  "hy":8,
  "hz":8,
  "ia":8,
  "id":8,
  "ie":8,
  "ig":8,
  "ii":8,
  "ik":8,
  "in":8,
  "io":8,
  "is":8,
  "it":8,
  "iu":8,
  "ja":8,
  "jv":8,
  "ka":8,
  "kg":8,
  "ki":8,
  "kj":8,
  "kk":8,
  "kl":8,
  "km":8,
  "kn":8,
  "ko":8,
  "kr":8,
  "ks":8,
  "ku":8,
  "kv":8,
  "kw":8,
  "ky":8,
  "la":8,
  "lb":8,
  "lg":8,
  "li":8,
  "ln":8,
  "lo":8,
  "lt":8,
  "lu":8,
  "lv":8,
  "mg":8,
  "mh":8,
  "mi":8,
  "mk":8,
  "ml":8,
  "mn":8,
  "mr":8,
  "ms":8,
  "mt":8,
  "my":8,
  "na":8,
  "nb":8,
  "nd":8,
  "ne":8,
  "ng":8,
  "nl":8,
  "nn":8,
  "nr":8,
  "nv":8,
  "ny":8,
  "oc":8,
  "of":8,
  "oj":8,
  "om":8,
  "or":8,
  "os":8,
  "pa":8,
  "pi":8,
  "pl":8,
  "ps":8,
  "pt":8,
  "qu":8,
  "rm":8,
  "rn":8,
  "ro":8,
  "ru":8,
  "rw":8,
  "sa":8,
  "sc":8,
  "sd":8,
  "se":8,
  "sg":8,
  "si":8,
  "sk":8,
  "sl":8,
  "sm":8,
  "sn":8,
  "so":8,
  "sq":8,
  "sr":8,
  "ss":8,
  "st":8,
  "su":8,
  "sv":8,
  "sw":8,
  "ta":8,
  "te":8,
  "tg":8,
  "th":8,
  "ti":8,
  "tk":8,
  "tl":8,
  "tn":8,
  "to":8,
  "tr":8,
  "ts":8,
  "tt":8,
  "tw":8,
  "ty":8,
  "ug":8,
  "uk":8,
  "ur":8,
  "uz":8,
  "ve":8,
  "vi":8,
  "vo":8,
  "wa":8,
  "wo":8,
  "xh":8,
  "yi":8,
  "yo":8,
  "za":8,
  "zh":8,
  "zu":8
};


/**
 * Returns useful information about this channel.
 *
 * {
 *   origin: "",       // The origin (base domain) of this request
 *   parentOrigin: "", // If this origin is third-party, the parent's
 *                        (first-party) base domain
 * }
 *
 * Returns null if the channel could not be introspected. This can happen for
 * requests that are not associated with a window (e.g. OCSP, Safe Browsing).
 */
let getChannelInfo = function(channel, win) {

  let info = {
    origin: null,
    parentOrigin: null
  };

  // Get the base domain of the host because of cookie scoping rules
  info.origin = utils.getBaseDomain(channel.URI);

  // Use the referrer for windowless requests that have one
  if (win === null) {
    try {
      info.parentOrigin = utils.getBaseDomain(channel.referrer);
    } catch(e) {
      return null;
    }
    return info;
  }

  try {
    // use win.document.URL, instead of win.location, because win.location
    // can be modified by scripts.
    info.parentOrigin = utils.getBaseDomain(newURI(win.document.URL));
  } catch (e) {
    console.log("error getting base domain from third party request " + channel.URI.spec);
    return null;
  }

  return info;
};

/**
 * Determine if a third-party request appears to be tracking the user.
 * Also updates a data structure to keep track of which 3rd parties set
 * cookies on 1st parties (even if those cookies are deemed "low-entropy", and
 * don't appear to be tracking cookies).
 * @param {nsIHttpChannel} channel the request to examine for tracking behavior
 * @param {Object} channelInfo extracted metadata about the request
 * @return Boolean Whether this request appears to be tracking the user
 */
let hasTracking = function(channel, channelInfo, cookies) {

  if (!cookies) { return false; }

  let { origin, parentOrigin } = channelInfo;
  let entropyForOrigin = 0; 
  // Update "set-cookie" origin map.
  if (!(origin in storage.setCookieFrequency)) {
    // If we haven't seen this 3rd party before, create a new set for the 1st
    // party origins where it sets cookies.
    storage.setCookieFrequency[origin] = { };
  }
  //console.log("updating setCookieFrequency for "+origin+","+parentOrigin);
  storage.setCookieFrequency[origin][parentOrigin] = true;
  
  for (let name in cookies) {
    if (cookies.hasOwnProperty(name)) {
      let value = cookies[name];
      if (!(value.toLowerCase() in gLowEntropyCookieValues)) {
        return true;
      } else {
<<<<<<< HEAD
        entropyForOrigin += gLowEntropyCookieValues[value.toLowerCase()]
        if (entropyForOrigin > gMaxCookieEntropy) {
=======
        entropyForOrigin += gLowEntropyCookieValues[value.toLowerCase()];
        if(entropyForOrigin > gMaxCookieEntropy){
>>>>>>> 449ebe1e
          return true;
        }
      }
    }
  }

  if (Object.keys(cookies).length > 0) {
    console.log("All cookies for " + origin + " deemed low entropy...");
    console.log(cookies);
  }
  return hasSneakyTracking(channel);
};

/**
 * Determine if a third-party may be tracking a user by setting and reading
 * its cookies either using javascript or through an unblocked subdomain.
 * Mostly just here as a test harness.
 * @param {nsIHttpChannel} channel the request to examine for tracking behavior
 * @return Boolean Whether this request appears to be sneaky-tracking the user
 */
let cookieAccessTimes = {};
let hasSneakyTracking = function(channel) {
  let host = channel.URI.host;
  // getCookiesFromHost returns enumerator of nsICookie2's. ex: for
  // live.bbc.co.uk, return cookies for live.bbc.co.uk and bbc.co.uk but not
  // www.bbc.co.uk
  let cookies = cookieUtils.getCookiesFromHost(host);
  let cookieTimes = [];
  while (cookies.hasMoreElements()) {
    let cookie = cookies.getNext().QueryInterface(Ci.nsICookie2);
    cookieTimes.push(cookie.lastAccessed);
  }
  if (cookieTimes.length === 0) { return false; }
  // Get most recent cookie access by the host
  let maxCookieTime = Math.max.apply(Math, cookieTimes);
  console.log("MAXCOOKIETIME", cookieTimes, host);
  // Consider the host to be tracking if any of its cookies has been accessed
  // since the last time we checked
  let hasTracking = cookieAccessTimes[host] ?
                    (maxCookieTime > cookieAccessTimes[host]) :
                    false;
  if (hasTracking) {
    console.log("FOUND sneaky tracker", channel.URI.spec);
  }
  cookieAccessTimes[host] = maxCookieTime;
  return hasTracking;
};

// TODO: EFF's Chrome extension appends an entry in an ABP blocklist. Doing
// something simple for now.
let blockOrigin = function(origin) {
  storage.blockedOrigins[origin] = true;
  // TODO: this is not enforced
};

let unblockOrigin = function(origin) {
  cookieUtils.unclobberCookie(origin);
  delete storage.blockedOrigins[origin];
};

/**
 * Update internal accounting data structures with this request.
 * Returns true if we updated the blocker's data structures.
 * @param {nsIHTTPChannel} channel the response to take into account
 * @return {Boolean} whether the heuristics were updated
 */
let updateHeuristicsForChannel = function(channel, win) {
  let channelInfo = getChannelInfo(channel, win);
  if (channelInfo === null) {
    // for whatever reason, we couldn't introspect this channel. Check the console.
    return false;
  }

  // These are the host names of the request and the document (parent) that
  // triggered it.
  let { origin, parentOrigin } = channelInfo;

  // Ignore things that have already been heuristic-blocked
  if (origin in storage.blockedOrigins) return false;

  // o.w. this is a third party request
  // If there are no tracking cookies or similar things, ignore
  let channelCookies = cookieUtils.getCookiesFromChannel(channel);
  if (!hasTracking(channel, channelInfo, channelCookies)) { return false; }

  // Found a third party tracker; show it in the UI
  console.log("Emitting noaction on", origin);
  emit(settingsMap, "update-settings", "noaction", win, channel.URI.host);

  // Record 3rd party request prevalence
  if (!(origin in storage.originFrequency)) {
    // If we haven't seen this 3rd party before, create a new set for the
    // 1st party origins where it's been seen.
    storage.originFrequency[origin] = {};
  }
  // This 3rd party tracked this 1st party
  storage.originFrequency[origin][parentOrigin] = true;
  //console.log(origin + " tracked " + parentOrigin);

  // How many 1st party origins has this 3rd party made requests from?
  let requestPrevalence = Object.keys(storage.originFrequency[origin]).length;
  if (requestPrevalence >= gPrevalenceThreshold) {
    console.log("adding " + origin + " to heuristic blocklist.");
    blockOrigin(origin);
  }

  return true;
};

/**
 * Logs when a cookie object is added or modified.
 * May be called in an onCookieChanged listener for debugging.
 * @param {nsICookie2} cookie
 * @param {String} keyword the event keyword (subject.data)
 * @return {Boolean} whether heuristics werer updated
 */
let logCookieChanges = function(cookie, keyword) {
  if (!(cookie instanceof Ci.nsICookie2)) {
    console.log("Not an nsICookie2 object");
    return false;
  }

  // Update the heuristic blocker if third-party
  if (keyword === "added") {
    //console.log("Added cookie", cookie.rawHost, cookie.name);
    return true;
  }

  // TODO: Do we need to update accounting if a cookie changes?
  if (keyword === "changed") {
    //console.log("Changed cookie", cookie.rawHost, cookie.name);
    return false;
  }

  // On gmail login, PB detects gmail.com setting and deleting a cookie named
  // jscookietest. Means that we're successfully detecting js cookies events?
  // TODO: Do we need to update accounting if a cookie is deleted?
  if (keyword === "deleted") {
    console.log("Deleted cookie", cookie.rawHost, cookie.name);
    return false;
  }

  return false;
};

exports.updateHeuristicsForChannel = updateHeuristicsForChannel;
exports.logCookieChanges = logCookieChanges;
exports.hasTracking = hasTracking;
exports.blockOrigin = blockOrigin;
exports.unblockOrigin = unblockOrigin;<|MERGE_RESOLUTION|>--- conflicted
+++ resolved
@@ -349,13 +349,8 @@
       if (!(value.toLowerCase() in gLowEntropyCookieValues)) {
         return true;
       } else {
-<<<<<<< HEAD
         entropyForOrigin += gLowEntropyCookieValues[value.toLowerCase()]
         if (entropyForOrigin > gMaxCookieEntropy) {
-=======
-        entropyForOrigin += gLowEntropyCookieValues[value.toLowerCase()];
-        if(entropyForOrigin > gMaxCookieEntropy){
->>>>>>> 449ebe1e
           return true;
         }
       }
