--- conflicted
+++ resolved
@@ -329,28 +329,22 @@
   {
     let host = location.host;
     let origin = utils.getBaseDomain(location);
-<<<<<<< HEAD
     let self = this;
-
-    if ((origin in storage.userRed) ||
-        (origin in storage.userYellow) ||
-        ((origin in storage.blockedOrigins) &&
-         !self._isPolicyWhitelistRequest(host, window))) {
-=======
     //TODO: Cache these results
     function _isParentYellow() {
-      return utils.checkEachParentDomainString(location, function (parentHost) {
+      return utils.checkEachParentDomainString(location, function(parentHost) {
         return (parentHost in storage.userYellow);
       });
-    };
+    }
     function _isParentRed() {
-      return utils.checkEachParentDomainString(location, function (parentHost) {
+      return utils.checkEachParentDomainString(location, function(parentHost) {
         return (parentHost in storage.userRed);
       });
-    };
-    if (((origin in storage.blockedOrigins) && !(host in storage.policyWhitelist))
-        || _isParentYellow() || _isParentRed()) {
->>>>>>> 35c2fbca
+    }
+    if (((origin in storage.blockedOrigins) &&
+         !self._isPolicyWhitelistRequest(host, window)) ||
+        _isParentYellow() ||
+        _isParentRed()) {
       emit(settingsMap, "update-settings", "cookieblock", window, host);
       cookieUtils.clobberCookie(host);
       return true;
