// Local storage for preloaded whitelist and user choices

"use strict";

const { Cc, Ci } = require("chrome");
const { storage } = require("sdk/simple-storage");
const { Request } = require("sdk/request");
const ABPUtils = require("./abp/utils").Utils;
const cookieUtils = require("./cookieUtils");
const utils = require("./utils");
const timers = require("sdk/timers");
const { doDependingOnIsPrivate } = require("./privateBrowsing");

/**
 * userRed: user chose to block requests to this domain entirely
 * userYellow: user chose to not send cookies/referers to this domain
 * userGreen: user chose to allow all requests to this domain
 * disabledSites: first-party domains where user chose to disable PB by default
 * domainExceptions: first-party domains where user has set an exception to
 *   the default behavior for a tracker. ex:
 *   { "www.example.com": { "disqus.com" : "noaction",
 *                          "api.facebook.com": "noaction" } }
 *   For the forseeable future, the only exception setting should be "noaction"
 *   (for unblocking a tracker so that user can login to a site).
 */

// TODO: Make preloadURL a pref.
const preloadURL = "https://www.eff.org/files/cookieblocklist.txt";
const backupPreloadURL = require("sdk/self").data.url("cookieblocklist.txt");
const domainExceptionURL =
  "https://www.eff.org/files/domain_exception_list.json";
const backupDomainExceptionURL =
  require("sdk/self").data.url("domain_exception_list.json");

const userStored = [ "userRed",
                     "userYellow",
                     "userGreen",
                     "disabledSites",
                     "disabledSitesPrivate",
                     "domainExceptions",
                     "domainExceptionsPrivate" ];

storage.domainExceptionSites = {};

function handleSyncFail() {
  // We couldn't get a successful request to the cookie blocklist URL, so
  // try loading it from a file included in the profile directory.
  console.log("Cookie blocklist sync failed. Trying to read from local copy.");
  let preloadRequest = Request({
    url: backupPreloadURL,
    onComplete: function(response) {
      if (response.status == 200) {
        syncPreloads(response.text);
      } else {
        console.log("NOOOooo COULD NOT READ LOCAL COPY EITHER");
      }
    }
  }).get();
  // Keep trying 3 times to sync to the remote cookie blocklist.
  let count = 0;
  function resync() {
    timers.setTimeout(function () {
      count++;
      if (count > 19) {
        console.log("Gave up trying to sync cookie blocklist.");
        return;
      }
      console.log("Resync attempt:", count);
      let preloadRequest = Request({
        url: preloadURL,
        onComplete: function(response) {
          if (response.status == 200) {
            syncPreloads(response.text);
          } else {
            resync();
          }
        }
      }).get();
    }, 300000);
  }
  resync();
}

/**
 * Take the preloaded whitelist and save it in local storage.
 * Updates every time user restarts browser session or activates PB.
 *
 * @param {string} text
 * @return {object}
 */
<<<<<<< HEAD
var syncPreloads;
exports.syncPreloads = syncPreloads = function(text) {
=======
var syncPreloads = exports.syncPreloads = function(text) {
>>>>>>> 2af375ce
  var items = text.split('\n');
  for (let i=0; i<items.length; i++) {
    let item = items[i];
    if (item === "") continue; // Skip blank lines

    // ABP third-party filters: https://adblockplus.org/en/filters
    let re = /^@@\|\|([^\/:]+)\^\$(.+)$/;
    let match = re.exec(items[i]);

    if (match) {
      storage.preloads[match[1]] = match[2];
    } else {
      console.warn("Skipping malformed preload: " + items[i]);
    }
  }
}
// Saves the list of URLs on which to prompt user to add a domain exception
function syncExceptions(json) {
  storage.domainExceptionSites = json ||
                                 storage.domainExceptionSites;
  if (Object.keys(storage.domainExceptionSites)) {
    // Load page-mod UI
    require("./domainExceptions");
  }
}

exports.init = function()
{
  userStored.forEach(
    function(store)
    {
      if (!storage[store]) storage[store] = {};
    }
  );
  // Keeps track of hosts for which we've overriden default cookie settings so
  // we can reset these if needed on uninstall and when user wants to clear
  // settings manually. Also allows us to delete the cookies that we've added
  // as exceptions if the user's default behavior is to clear cookies when
  // browser closes.
  if (!storage.changedCookies) {
    storage.changedCookies = {};
  }
  // Preloaded whitelist of domains to cookieblock rather than block entirely
  if (!storage.preloads) {
    storage.preloads = {};
  }
};

exports.sync = function()
{
  Request({
    url: preloadURL,
    onComplete: function(response) {
      if (response.status == 200) {
        syncPreloads(response.text);
      } else {
        handleSyncFail();
      }
    }
  }).get();
  Request({
    url: domainExceptionURL,
    onComplete: function(response) {
      if (response.status == 200) {
        syncExceptions(response.json);
      } else {
        console.error("Error: could not get", domainExceptionURL);
      }
    }
  }).get();
};

/**
 * Save to or remove from userRed/Yellow/Green
 * @param {string} color "red", "yellow", or "green"
 * @param {string} host
 */
let add = exports.add = function(color, host)
{
  let storeName;
  switch(color) {
    case "red":
      storeName = "userRed";
      remove("yellow", host);
      remove("green", host);
      break;
    case "yellow":
      storeName = "userYellow";
      remove("red", host);
      remove("green", host);
      cookieUtils.clobberCookie(host);
      break;
    case "green":
      storeName = "userGreen";
      remove("red", host);
      remove("yellow", host);
      cookieUtils.allowCookie(host);
  }
  storage[storeName][host] = true;
};
let remove = exports.remove = function(color, host)
{
  let storeName;
  switch(color) {
    case "red":
      storeName = "userRed";
      break;
    case "yellow":
      storeName = "userYellow";
      cookieUtils.resetCookie(host);
      break;
    case "green":
      storeName = "userGreen";
      cookieUtils.resetCookie(host);
  }
  delete storage[storeName][host];
};

// Called when user clicks on "undo" button in panel
exports.resetOrigin = function(host, window) {
  exports.remove("red", host);
  exports.remove("yellow", host);
  exports.remove("green", host);
  if (!window) { return; }
  if (exports.isDomainException(window.location.href, host, window)) {
    exports.removeFromDomainExceptions(window.location.href, host, window);
  }
};


// Helper to try and reset all the cookies that the user has set.
// TODO: Would be cleaner to add a flag to changedCookies that marks
// whether a cookie was set by the user or by the heuristic blocker.
function _clearUserCookieSettings() {
  for (let host in storage.userGreen) {
    if (storage.userGreen.hasOwnProperty(host)) {
      cookieUtils.resetCookie(host);
    }
  }
  for (let host in storage.userYellow) {
    if (storage.userYellow.hasOwnProperty(host)) {
      cookieUtils.resetCookie(host);
    }
  }
}
exports.clear = function()
{
  _clearUserCookieSettings();
  userStored.forEach(
    function(store)
    {
      delete storage[store];
    }
  );
};
exports.empty = function()
{
  _clearUserCookieSettings();
  userStored.forEach(
    function(store)
    {
      // Don't clear disabledSites
      if (store.indexOf("disabled") !== 0) {
        storage[store] = {};
      }
    }
  );
};
exports.addToDisabledSites = function(url, context) {
  let host = ABPUtils.makeURI(url).host;
  doDependingOnIsPrivate("disabledSites", function(store) {
    store[host] = true; 
  }, context);
};

/**
 * Unblock a tracker on a specific domain
 * @param {String} url The tracker to unblock
 * @param {String} trackingHost The domain to unblock the tracker on
 * @param {Object} context The object that should be used for context - usually `this`
 */
exports.addToDomainExceptions = function(url, trackingHost, context) {
  let host = ABPUtils.makeURI(url).host; 
  doDependingOnIsPrivate("domainExceptions", function(store) {
    if (!store[host]) { store[host] = {}; }
    store[host][trackingHost] = "noaction";
  }, context);
};

/**
 * Re-enable privacy badger on a specific site
 * @param {String} url The site to enable
 * @param {Object} context The object that should be used for context - usualy `this`
 */
exports.removeFromDisabledSites = function(url, context) {
  let host = ABPUtils.makeURI(url).host;
  doDependingOnIsPrivate("disabledSites", function(store) { 
    delete store[host]; 
  }, context);
};

/**
 * Remove a domain exception that the user made.
 * @param {String} url The site to enable
 * @param {String} trackingHost The domain to unblock the tracker on
 * @param {Object} context The object that should be used for context - usualy `this`
 */
exports.removeFromDomainExceptions = function(url, trackingHost, context) {
  let host = ABPUtils.makeURI(url).host; 
  doDependingOnIsPrivate("domainExceptions", function(store) {
    if (!store[host]) { return; }
    delete store[host][trackingHost];
    // If store[host] is now empty, delete the entry
    if (Object.keys(store[host]).length === 0) {
      delete store[host];
    }
  });
};

/**
 * Check if a domain is disabled
 * @param {String} url The site to check
 * @param {Object} context The object that should be used for context - usualy `this`
 */
exports.isDisabledSite = function(url, context) {
  let host;
  try {
    host = ABPUtils.makeURI(url).host;
  } catch(e) {
    // Sometimes URL is null or doesn't have a host
    return false;
  }
  function isDisabled(host) {
    return doDependingOnIsPrivate("disabledSites", function(store) { 
      return (host in store); 
    }, context);
  }
  return (host ? isDisabled(host) : false);
};

/**
 * Check if the user has made an exception for a domain on a specific site
 * @param {String} url The url to check
 * @param {String} trackingHost The domain to unblock the tracker on
 * @param {Object} context The object that should be used for context - usualy `this`
 */
exports.isDomainException = function(url, trackingHost, context) {
  let host;
  try {
    host = ABPUtils.makeURI(url).host;
  } catch(e) {
    // Sometimes URL is null or doesn't have a host
    return false;
  }
  if (!host || !trackingHost) { 
    return false; 
  }
  // Exception applies if the tracker domain or one of its parents is in the
  // set of exceptions for URL
  return doDependingOnIsPrivate("domainExceptions", function(store) {
    if (!store[host]) { return false; }
    let trackingLocation = ABPUtils.makeURI(
      "http://" + trackingHost);
    return utils.checkEachParentDomainString(
      trackingLocation,
      function(host) {
        return (host in store[host]);
      }
    );
  }, context);
};<|MERGE_RESOLUTION|>--- conflicted
+++ resolved
@@ -2,8 +2,7 @@
 
 "use strict";
 
-const { Cc, Ci } = require("chrome");
-const { storage } = require("sdk/simple-storage");
+const { Cc, Ci } = require("chrome"); const { storage } = require("sdk/simple-storage");
 const { Request } = require("sdk/request");
 const ABPUtils = require("./abp/utils").Utils;
 const cookieUtils = require("./cookieUtils");
@@ -88,12 +87,7 @@
  * @param {string} text
  * @return {object}
  */
-<<<<<<< HEAD
-var syncPreloads;
-exports.syncPreloads = syncPreloads = function(text) {
-=======
 var syncPreloads = exports.syncPreloads = function(text) {
->>>>>>> 2af375ce
   var items = text.split('\n');
   for (let i=0; i<items.length; i++) {
     let item = items[i];
